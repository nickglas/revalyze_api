import { Service } from "typedi";
import { StripeService } from "./stripe.service";
import Company, { ICompany } from "../models/company.model";
import Stripe from "stripe";
import { CompanyRepository } from "../repositories/company.repository";
import pendingCompanyModel from "../models/pendingCompany.model";
import userModel, { IUser } from "../models/user.model";
import Subscription, { ISubscription } from "../models/subscription.model";
import { PlanRepository } from "../repositories/plan.repository";
import { NotFoundError } from "../utils/errors";
import { CriteriaService } from "./criteria.service";
import { ApiKeyService } from "../services/key.service";
import { logger } from "../utils/logger";
<<<<<<< HEAD
import { ReviewConfigService } from "./review.config.service";
=======
import { promises } from "dns";
import { PendingCompanyRepository } from "../repositories/pending.repository";
>>>>>>> 71a339cf

@Service()
export class StripeWebhookService {
  constructor(
    private readonly stripeService: StripeService,
    private readonly companyRepo: CompanyRepository,
    private readonly planRepo: PlanRepository,
    private readonly criteriaService: CriteriaService,
    private readonly keyService: ApiKeyService,
<<<<<<< HEAD
    private readonly reviewConfigService: ReviewConfigService
=======
    private readonly pendingCompanyRepo: PendingCompanyRepository
>>>>>>> 71a339cf
  ) {}

  public async processStripeEvent(event: Stripe.Event): Promise<void> {
    switch (event.type) {
      //for product changes
      case "product.created":
      case "product.updated":
        await this.handleProductEvent(event);
        break;

      case "product.deleted":
        await this.handleProductDeleted(event);
        break;

      //for price changes
      case "price.created":
      case "price.updated":
        await this.handlePriceEvent(event);
        break;

      //for subscription changes
      case "customer.subscription.created":
      case "customer.subscription.updated":
      case "customer.subscription.deleted":
        await this.handleSubscriptionEvent(event);
        break;

      //scheduler updates
      case "subscription_schedule.created":
      case "subscription_schedule.updated":
      case "subscription_schedule.completed":
        await this.handleScheduleChange(event);
        break;

      //register company when checkout is successful
      case "checkout.session.completed":
        await this.handleCheckoutCompleted(event);
        break;

      case "checkout.session.expired":
        await this.handleSessionExpired(event);
        break;

      default:
        console.log(`Unhandled event type ${event.type}`);
    }
  }

  private async handleSubscriptionEvent(event: Stripe.Event): Promise<void> {
    const subscription = event.data.object as Stripe.Subscription;
    const customerId = subscription.customer as string;

    let company: ICompany | null = null;

    for (let i = 0; i < 3; i++) {
      company = await this.companyRepo.findOne({
        stripeCustomerId: customerId,
      });
      if (company) break;
      console.warn("Company not yet found... waiting 5 seconds");
      await new Promise((res) => setTimeout(res, 5000));
    }

    if (!company) {
      console.warn(`No company found for Stripe customer ${customerId}`);
      return;
    }

    const item = subscription.items.data[0];
    const price = item.price;
    const product = await this.stripeService.getProductById(
      price.product as string
    );

    const allowedUsers = parseInt(product.metadata.allowedUsers || "0", 10);
    const allowedTranscripts = parseInt(
      product.metadata.allowedTranscripts || "0",
      10
    );
    const tier = parseInt(product.metadata.tier || "0", 10);

    // Update limits on the Company model
    company.allowedUsers = allowedUsers;
    company.allowedTranscripts = allowedTranscripts;
    await company.save();

    // Load the local Subscription model (needed to check if scheduledUpdate exists)
    const localSub = await Subscription.findOne({
      stripeSubscriptionId: subscription.id,
    });

    // Check and remove scheduledUpdate if the downgrade has taken effect
    if (localSub?.scheduledUpdate) {
      try {
        const scheduleId = subscription.schedule as string | undefined;

        if (scheduleId) {
          const schedule = await this.stripeService.getSubscriptionScheduleById(
            scheduleId
          );
          const currentPhase = schedule?.phases?.[0];

          const activePriceId = subscription.items.data[0]?.price.id;
          const scheduledPriceId = localSub.scheduledUpdate.priceId;

          const now = Math.floor(Date.now() / 1000);
          const isCurrentPhaseActive = now >= currentPhase.start_date;

          // If the current phase has started and matches the scheduled downgrade, clear the field
          if (isCurrentPhaseActive && activePriceId === scheduledPriceId) {
            localSub.scheduledUpdate = undefined;
            await localSub.save();
            console.log(
              "✅ Cleared scheduledUpdate after downgrade took effect"
            );
          }
        }
      } catch (err) {
        console.error("❌ Failed to check/clear scheduledUpdate:", err);
      }
    }

    // Create or update the Subscription model
    await Subscription.findOneAndUpdate(
      { companyId: company._id },
      {
        companyId: company._id,
        stripeSubscriptionId: subscription.id,
        stripeCustomerId: customerId,
        status: subscription.status,
        currentPeriodStart: new Date(
          subscription.items.data[0].current_period_start * 1000
        ),
        currentPeriodEnd: new Date(
          subscription.items.data[0].current_period_end * 1000
        ),
        cancelAt: subscription.cancel_at
          ? new Date(subscription.cancel_at * 1000)
          : undefined,
        canceledAt: subscription.canceled_at
          ? new Date(subscription.canceled_at * 1000)
          : undefined,
        cancelAtPeriodEnd: subscription.cancel_at_period_end,

        priceId: price.id,
        productId: product.id,
        productName: product.name,
        amount: price.unit_amount ?? 0,
        currency: price.currency,
        interval: price.recurring?.interval ?? "month",

        allowedUsers,
        allowedTranscripts,
        tier,

        updatedAt: new Date(),
      },
      { upsert: true, new: true }
    );

    console.log(`✅ Subscription stored/updated for company ${company.name}`);
  }

  //This method gets triggered when a payment session expires.
  //The pending company will be deleted if its found by session id
  private async handleSessionExpired(event: Stripe.Event): Promise<void> {
    const session = event.data.object as Stripe.Checkout.Session;

    const pendingCompany = await this.pendingCompanyRepo.findBySessionId(
      session.id
    );

    if (!pendingCompany) return;

    await this.pendingCompanyRepo.delete(pendingCompany.id);
  }

  //This methods saves a new company when the checkout is completed.
  //The pending comapny is retrieved and data is copied over.
  private async handleCheckoutCompleted(event: Stripe.Event): Promise<void> {
    const session = event.data.object as Stripe.Checkout.Session;

    const customerId = session.customer as string;
    const subscriptionId = session.subscription as string;

    if (!customerId) {
      console.warn("Missing Stripe customer ID in checkout.session.completed");
      return;
    }

    const pending = await pendingCompanyModel.findOne({
      stripeCustomerId: customerId,
    });
    if (!pending) {
      console.warn(
        `No pending company registration for Stripe customer ${customerId}`
      );
      return;
    }

    const subscription = await this.stripeService.getSubscription(
      subscriptionId
    );
    const priceId = subscription.items.data[0]?.price?.id;
    const productId = subscription.items.data[0]?.price?.product as string;
    const product = await this.stripeService.getProductById(productId);
    const allowedUsers = parseInt(product.metadata.allowedUsers || "0", 10);
    const allowedTranscripts = parseInt(
      product.metadata.allowedTranscripts || "0",
      10
    );

    const company = await this.companyRepo.create({
      name: pending.companyName,
      mainEmail: pending.companyMainEmail,
      phone: pending.companyPhone,
      address: pending.address,
      stripeCustomerId: customerId,
      isActive: true,
      allowedUsers,
      allowedTranscripts,
    });

    const admin = await userModel.create({
      name: pending.adminName,
      email: pending.adminEmail,
      password: pending.password,
      role: "company_admin",
      companyId: company._id,
    });

    await pending.deleteOne();

    //create default criteria for company
    await this.reviewConfigService.assignDefaultReviewConfigToCompany(
      company.id
    );

    //assign api key if business account (3 for now)
    logger.info(product.metadata.tier);
    if (product.metadata.tier === "3")
      logger.info("Generating api key for business account");
    await this.keyService.regenerateApiKey(company.id);

    console.log(
      `✅ Company ${company.name} and admin ${admin.email} created after checkout.`
    );
  }

  private async handleProductDeleted(event: Stripe.Event) {
    const product = event.data.object as Stripe.Product;

    const plan = await this.planRepo.findByStripeProductId(product.id);

    if (!plan) throw new NotFoundError(`Plan with id ${product.id} not found`);

    await this.planRepo.deleteByStripeProductId(product.id);
  }

  private async handleScheduleChange(event: Stripe.Event) {
    const schedule = event.data.object as Stripe.SubscriptionSchedule;

    // Find subscription by the subscription id from the schedule
    const subscriptionId = schedule.subscription as string;
    if (!subscriptionId) {
      console.warn("Schedule event missing subscription ID");
      return;
    }

    let subscription: ISubscription | null = null;

    for (let i = 0; i < 3; i++) {
      subscription = await Subscription.findOne({
        stripeSubscriptionId: subscriptionId,
      });
      if (subscription) break;
      console.warn("Subscription not yet found... waiting 5 seconds");
      await new Promise((res) => setTimeout(res, 5000)); // wait 5 seconds
    }

    if (!subscription) {
      console.warn(
        `No subscription found for subscriptionId ${subscriptionId}`
      );
      return;
    }

    // You might want to parse the scheduled phases to get the upcoming scheduled update
    const upcomingPhase = schedule.phases?.find((phase) => {
      // phase.start_date is in seconds since epoch
      const now = Math.floor(Date.now() / 1000);
      return phase.start_date > now;
    });

    if (!upcomingPhase) {
      console.warn("No upcoming phase found in subscription schedule");
      // Maybe clear scheduledUpdate if no future phase exists
      subscription.scheduledUpdate = undefined;
      await subscription.save();
      return;
    }

    const priceId = upcomingPhase?.items[0]?.price;
    if (!priceId || typeof priceId !== "string") {
      console.warn("No priceId found in upcoming phase");
      return;
    }

    // Get product details from Stripe
    const price = await this.stripeService.getPriceById(priceId);
    const product = await this.stripeService.getProductById(
      price.product as string
    );

    // Build the scheduledUpdate object for your subscription document
    subscription.scheduledUpdate = {
      effectiveDate: new Date(upcomingPhase.start_date * 1000),
      priceId: price.id,
      productName: product.name,
      productId: product.id,
      amount: price.unit_amount ?? 0,
      interval: price.recurring?.interval === "year" ? "year" : "month",
      allowedUsers: parseInt(product.metadata.allowedUsers || "0", 10),
      allowedTranscripts: parseInt(
        product.metadata.allowedTranscripts || "0",
        10
      ),
      tier: parseInt(product.metadata.tier || "0", 10),
      scheduleId: schedule.id,
    };

    await subscription.save();

    console.log(
      `✅✅✅ Scheduled update saved for subscription ${subscriptionId}`
    );
  }

  private async handlePriceEvent(event: Stripe.Event) {
    const price = event.data.object as Stripe.Price;

    if (!price.product || typeof price.product !== "string") {
      console.warn(`Price event does not have a valid product ID`);
      return;
    }

    const product = await this.stripeService.getProductById(price.product);

    const simulatedEvent = {
      ...event,
      type: "product.updated",
      data: { object: product },
    } as Stripe.Event;

    await this.handleProductEvent(simulatedEvent);
  }

  //This methods saves all the subscription changes to our own database.
  //Stripe is leading, meaning that all data from stripe is right (source of truth)
  private async handleProductEvent(event: Stripe.Event) {
    const product = event.data.object as Stripe.Product;

    const prices = await this.stripeService.getPricesForProduct(product.id);

    const allowedIntervals = [
      "day",
      "week",
      "month",
      "year",
      "one_time",
    ] as const;
    type AllowedInterval = (typeof allowedIntervals)[number];

    const billingOptions = prices.map((p) => {
      if (p.unit_amount === null) {
        throw new Error("Price unit_amount is null");
      }

      const rawInterval = p.recurring?.interval || "one_time";

      const interval: AllowedInterval = allowedIntervals.includes(
        rawInterval as AllowedInterval
      )
        ? (rawInterval as AllowedInterval)
        : "one_time";

      return {
        interval,
        stripePriceId: p.id,
        amount: p.unit_amount,
      };
    });

    if (billingOptions.length === 0) {
      console.warn(`No prices found for product ${product.id}`);
      return;
    }

    const allowedUsers = product.metadata?.allowedUsers
      ? parseInt(product.metadata.allowedUsers, 10)
      : 1;

    const allowedTranscripts = product.metadata?.allowedTranscripts
      ? parseInt(product.metadata.allowedTranscripts, 10)
      : 1;

    const features = product.metadata?.features
      ? JSON.parse(product.metadata.features)
      : [];

    const metadata = product.metadata || {};

    const currency =
      (billingOptions[0] &&
        prices.find((p) => p.id === billingOptions[0].stripePriceId)
          ?.currency) ||
      "eur";

    await this.planRepo.upsert({
      name: product.name,
      stripeProductId: product.id,
      currency,
      allowedUsers,
      isActive: product.active && !product.deleted,
      allowedTranscripts,
      features,
      metadata,
      billingOptions,
    });
  }
}<|MERGE_RESOLUTION|>--- conflicted
+++ resolved
@@ -11,12 +11,9 @@
 import { CriteriaService } from "./criteria.service";
 import { ApiKeyService } from "../services/key.service";
 import { logger } from "../utils/logger";
-<<<<<<< HEAD
 import { ReviewConfigService } from "./review.config.service";
-=======
 import { promises } from "dns";
 import { PendingCompanyRepository } from "../repositories/pending.repository";
->>>>>>> 71a339cf
 
 @Service()
 export class StripeWebhookService {
@@ -25,12 +22,7 @@
     private readonly companyRepo: CompanyRepository,
     private readonly planRepo: PlanRepository,
     private readonly criteriaService: CriteriaService,
-    private readonly keyService: ApiKeyService,
-<<<<<<< HEAD
-    private readonly reviewConfigService: ReviewConfigService
-=======
-    private readonly pendingCompanyRepo: PendingCompanyRepository
->>>>>>> 71a339cf
+    private readonly keyService: ApiKeyService
   ) {}
 
   public async processStripeEvent(event: Stripe.Event): Promise<void> {
